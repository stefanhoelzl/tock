//! The SPI capsule provides userspace applications with the ability
//! to communicate over the SPI bus.

use core::cell::Cell;
use core::cmp;
use kernel::{AppId, Driver, Callback, AppSlice, Shared};
use kernel::common::take_cell::TakeCell;
use kernel::hil::spi::{SpiMasterDevice, SpiMasterClient};
use kernel::hil::spi::ClockPhase;
use kernel::hil::spi::ClockPolarity;

// SPI operations are handled by coping into a kernel buffer for
// writes and copying out of a kernel buffer for reads.
//
// If the application buffer is larger than the kernel buffer,
// the driver issues multiple HAL operations. The len field
// of an application keeps track of the length of the desired
// operation, while the index variable keeps track of the
// index an ongoing operation is at in the buffers.

struct App {
    callback: Option<Callback>,
    app_read: Option<AppSlice<Shared, u8>>,
    app_write: Option<AppSlice<Shared, u8>>,
    len: usize,
    index: usize,
}

pub struct Spi<'a, S: SpiMasterDevice + 'a> {
    spi_master: &'a S,
    busy: Cell<bool>,
    app: TakeCell<App>,
    kernel_read: TakeCell<&'static mut [u8]>,
    kernel_write: TakeCell<&'static mut [u8]>,
    kernel_len: Cell<usize>,
}

impl<'a, S: SpiMasterDevice> Spi<'a, S> {
<<<<<<< HEAD
    pub fn new(spi_master: &'a S, chip_selects: &'a [S::ChipSelect]) -> Spi<'a, S> {
=======
    pub fn new(spi_master: &'a S) -> Spi<'a, S> {
>>>>>>> 3bbdf98a
        Spi {
            spi_master: spi_master,
            busy: Cell::new(false),
            app: TakeCell::empty(),
            kernel_len: Cell::new(0),
            kernel_read: TakeCell::empty(),
            kernel_write: TakeCell::empty(),
        }
    }

    pub fn config_buffers(&mut self, read: &'static mut [u8], write: &'static mut [u8]) {
        let len = cmp::min(read.len(), write.len());
        self.kernel_len.set(len);
        self.kernel_read.replace(read);
        self.kernel_write.replace(write);
    }

    // Assumes checks for busy/etc. already done
    // Updates app.index to be index + length of op
    fn do_next_read_write(&self, app: &mut App) {
        let start = app.index;
        let len = cmp::min(app.len - start, self.kernel_len.get());
        let end = start + len;
        app.index = end;

        self.kernel_write.map(|kwbuf| {
            app.app_write.as_mut().map(|src| {
                for (i, c) in src.as_ref()[start..end].iter().enumerate() {
                    kwbuf[i] = *c;
                }
            });
        });
        self.spi_master.read_write_bytes(self.kernel_write.take().unwrap(),
                                         self.kernel_read.take(),
                                         len);
    }
}

impl<'a, S: SpiMasterDevice> Driver for Spi<'a, S> {
    fn allow(&self, _appid: AppId, allow_num: usize, slice: AppSlice<Shared, u8>) -> isize {
        match allow_num {
            0 => {
                let appc = match self.app.take() {
                    None => {
                        App {
                            callback: None,
                            app_read: Some(slice),
                            app_write: None,
                            len: 0,
                            index: 0,
                        }
                    }
                    Some(mut appc) => {
                        appc.app_read = Some(slice);
                        appc
                    }
                };
                self.app.replace(appc);
                0
            }
            1 => {
                let appc = match self.app.take() {
                    None => {
                        App {
                            callback: None,
                            app_read: None,
                            app_write: Some(slice),
                            len: 0,
                            index: 0,
                        }
                    }
                    Some(mut appc) => {
                        appc.app_write = Some(slice);
                        appc
                    }
                };
                self.app.replace(appc);
                0
            }
            _ => -1,
        }
    }

    #[inline(never)]
    fn subscribe(&self, subscribe_num: usize, callback: Callback) -> isize {
        match subscribe_num {
            0 /* read_write */ => {
                let appc = match self.app.take() {
                    None => App {
                        callback: Some(callback),
                        app_read: None,
                        app_write: None,
                        len: 0,
                        index: 0,
                    },
                    Some(mut appc) => {
                        appc.callback = Some(callback);
                        appc
                    }
                };
                self.app.replace(appc);
                0
            },
            _ => -1
        }
    }
    // 0: read/write a single byte (blocking)
    // 1: read/write buffers
    //   - requires write buffer registered with allow
    //   - read buffer optional
    // 2: set chip select
    //   - selects which peripheral (CS line) the SPI should
    //     activate
    //   - valid values are 0-3 for SAM4L
    //   - invalid value will result in CS 0
    // 3: get chip select
    //   - returns current selected peripheral
    //   - If none selected, returns 255
    // 4: set rate on current peripheral
    //   - parameter in bps
    // 5: get rate on current peripheral
    //   - value in bps
    // 6: set clock phase on current peripheral
    //   - 0 is sample leading
    //   - non-zero is sample trailing
    // 7: get clock phase on current peripheral
    //   - 0 is sample leading
    //   - non-zero is sample trailing
    // 8: set clock polarity on current peripheral
    //   - 0 is idle low
    //   - non-zero is idle high
    // 9: get clock polarity on current peripheral
    //   - 0 is idle low
    //   - non-zero is idle high
    // 10: hold CS line low between transfers
    //   - set CSAAT bit of control register
    // 11: release CS line (high) between transfers
    //   - clear CSAAT bit of control register
    //
    // x: lock spi
    //   - if you perform an operation without the lock,
    //     it implicitly acquires the lock before the
    //     operation and releases it after
    //   - while an app holds the lock no other app can issue
    //     operations on SPI (they are buffered)
    // x+1: unlock spi
    //   - does nothing if lock not held
    //

    fn command(&self, cmd_num: usize, arg1: usize, _: AppId) -> isize {
        match cmd_num {
            0 /* check if present */ => 0,
<<<<<<< HEAD
            1 /* read_write_byte */ => {
                // No longer supported, wrap inside a read_write_bytes
                0
                    //self.spi_master.read_write_byte(arg1 as u8) as isize
            },
=======
            // No longer supported, wrap inside a read_write_bytes
            1 /* read_write_byte */ => -1,
>>>>>>> 3bbdf98a
            2 /* read_write_bytes */ => {
                if self.busy.get() {
                    return -1;
                }
                let mut result = -1;
                self.app.map(|app| {
                    let mut mlen = 0;
                    // If write buffer too small, return
                    app.app_write.as_mut().map(|w| {
                        mlen = w.len();
                    });
                    app.app_read.as_mut().map(|r| {
                        mlen = cmp::min(mlen, r.len());
                    });
                    if mlen >= arg1 {
                        app.len = arg1;
                        app.index = 0;
                        self.busy.set(true);
                        self.do_next_read_write(app);
                        result = 0;
                    }
                });
                return result;
            }
            3 /* set chip select */ => {
<<<<<<< HEAD
                let cs = arg1;
                self.chip_selects.get(cs).map_or(-1, |cs_line| {
                    self.spi_master.set_chip_select(*cs_line);
                    0
                })
=======
                -1 // do nothing, for now, until we fix interface
                   // so virtual instances can use multiple chip selects
>>>>>>> 3bbdf98a
            }
            4 /* get chip select */ => {
                0
            }
            5 /* set baud rate */ => {
                self.spi_master.set_rate(arg1 as u32);
                0
            }
            6 /* get baud rate */ => {
                self.spi_master.get_rate() as isize
            }
            7 /* set phase */ => {
                match arg1 {
                    0 => self.spi_master.set_phase(ClockPhase::SampleLeading),
                    _ => self.spi_master.set_phase(ClockPhase::SampleTrailing),
                };
                0
            }
            8 /* get phase */ => {
                self.spi_master.get_phase() as isize
            }
            9 /* set polarity */ => {
                match arg1 {
                    0 => self.spi_master.set_polarity(ClockPolarity::IdleLow),
                    _ => self.spi_master.set_polarity(ClockPolarity::IdleHigh),
                };
                0
            }
            10 /* get polarity */ => {
                self.spi_master.get_polarity() as isize
<<<<<<< HEAD
            }
            11 /* hold low */ => {
//                self.spi_master.hold_low();
                0
            }
            12 /* release low */ => {
 //               self.spi_master.release_low();
                0
=======
>>>>>>> 3bbdf98a
            }
            _ => -1
        }
    }
}

impl<'a, S: SpiMasterDevice> SpiMasterClient for Spi<'a, S> {
    fn read_write_done(&self,
                       writebuf: &'static mut [u8],
                       readbuf: Option<&'static mut [u8]>,
                       length: usize) {
        self.app.map(move |app| {
            if app.app_read.is_some() {
                let src = readbuf.as_ref().unwrap();
                let dest = app.app_read.as_mut().unwrap();
                let start = app.index - length;
                let end = start + length;

                let d = &mut dest.as_mut()[start..end];
                for (i, c) in src[0..length].iter().enumerate() {
                    d[i] = *c;
                }
            }

            self.kernel_read.put(readbuf);
            self.kernel_write.replace(writebuf);

            if app.index == app.len {
                self.busy.set(false);
                app.len = 0;
                app.index = 0;
                app.callback.take().map(|mut cb| {
                    cb.schedule(app.len, 0, 0);
                });
            } else {
                self.do_next_read_write(app);
            }
        });
    }
}<|MERGE_RESOLUTION|>--- conflicted
+++ resolved
@@ -36,11 +36,7 @@
 }
 
 impl<'a, S: SpiMasterDevice> Spi<'a, S> {
-<<<<<<< HEAD
-    pub fn new(spi_master: &'a S, chip_selects: &'a [S::ChipSelect]) -> Spi<'a, S> {
-=======
     pub fn new(spi_master: &'a S) -> Spi<'a, S> {
->>>>>>> 3bbdf98a
         Spi {
             spi_master: spi_master,
             busy: Cell::new(false),
@@ -193,16 +189,8 @@
     fn command(&self, cmd_num: usize, arg1: usize, _: AppId) -> isize {
         match cmd_num {
             0 /* check if present */ => 0,
-<<<<<<< HEAD
-            1 /* read_write_byte */ => {
-                // No longer supported, wrap inside a read_write_bytes
-                0
-                    //self.spi_master.read_write_byte(arg1 as u8) as isize
-            },
-=======
             // No longer supported, wrap inside a read_write_bytes
             1 /* read_write_byte */ => -1,
->>>>>>> 3bbdf98a
             2 /* read_write_bytes */ => {
                 if self.busy.get() {
                     return -1;
@@ -228,16 +216,8 @@
                 return result;
             }
             3 /* set chip select */ => {
-<<<<<<< HEAD
-                let cs = arg1;
-                self.chip_selects.get(cs).map_or(-1, |cs_line| {
-                    self.spi_master.set_chip_select(*cs_line);
-                    0
-                })
-=======
                 -1 // do nothing, for now, until we fix interface
                    // so virtual instances can use multiple chip selects
->>>>>>> 3bbdf98a
             }
             4 /* get chip select */ => {
                 0
@@ -268,17 +248,6 @@
             }
             10 /* get polarity */ => {
                 self.spi_master.get_polarity() as isize
-<<<<<<< HEAD
-            }
-            11 /* hold low */ => {
-//                self.spi_master.hold_low();
-                0
-            }
-            12 /* release low */ => {
- //               self.spi_master.release_low();
-                0
-=======
->>>>>>> 3bbdf98a
             }
             _ => -1
         }
