--- conflicted
+++ resolved
@@ -38,19 +38,6 @@
 .PHONY: debug
 debug: target/nrf51/debug/nrf51dk
 
-<<<<<<< HEAD
-#TODO: Figure out how to program the nRF51dk
-
-# Linux
-# MOUNT_DIR=/var/run/usbmount/MBED_microcontroller
-# OS X
-# MOUNT_DIR=/Volumes/MBED
-MOUNT_DIR=/Volumes/JLINK
-.PHONY: program
-program: target/nrf51/release/firmware.hex
-	cp $^ $(MOUNT_DIR)/firmware.hex
-
-=======
 .PHONY: apps/$(APP)/build/$(TOCK_ARCH)/app.bin
 apps/$(APP)/build/$(TOCK_ARCH)/app.bin:
 	@make -C apps/$(APP) TOCK_ARCH=$(TOCK_ARCH)
@@ -86,4 +73,13 @@
 	@echo q >> $(TEMPFILE)
 	$(JLINK) $(JLINK_OPTIONS) $(TEMPFILE)
 	@rm $(TEMPFILE)
->>>>>>> b38fc29e
+
+# Linux
+# MOUNT_DIR=/var/run/usbmount/MBED_microcontroller
+# OS X
+# MOUNT_DIR=/Volumes/MBED
+MOUNT_DIR=/Volumes/JLINK
+.PHONY: program
+program: target/nrf51/release/firmware.hex
+	cp $^ $(MOUNT_DIR)/firmware.hex
+
